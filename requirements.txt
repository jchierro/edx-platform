django>=1.4,<1.5
pip
numpy
scipy
Markdown<2.3.0
pygments
lxml
boto
mako
python-memcached
python-openid
path.py
django_debug_toolbar
fs
beautifulsoup
beautifulsoup4
feedparser
requests
http://sympy.googlecode.com/files/sympy-0.7.1.tar.gz
newrelic
glob2
pymongo
django_nose
nosexcover
rednose
GitPython >= 0.3
django-override-settings
mock>=0.8, <0.9
PyYAML
South
pytz
django-celery
django-countries
django-kombu
django-followit
django-jasmine
django-keyedcache
django-mako
django-masquerade
django-openid-auth
django-robots
django-ses
django-storages
django-threaded-multihost
django-sekizai<0.7
django-mptt>=0.5.3
sorl-thumbnail
networkx
pygraphviz
-r repo-requirements.txt
pil
nltk
django-debug-toolbar-mongo
dogstatsd-python
# Taking out MySQL-python for now because it requires mysql to be installed, so breaks updates on content folks' envs.
# MySQL-python
sphinx
<<<<<<< HEAD
factory_boy
=======
Shapely
>>>>>>> 98fefd14
<|MERGE_RESOLUTION|>--- conflicted
+++ resolved
@@ -55,8 +55,5 @@
 # Taking out MySQL-python for now because it requires mysql to be installed, so breaks updates on content folks' envs.
 # MySQL-python
 sphinx
-<<<<<<< HEAD
 factory_boy
-=======
-Shapely
->>>>>>> 98fefd14
+Shapely