<%! from django.utils.translation import ugettext as _ %>
<div class="status-elements">
    <section id="combined-open-ended-status" class="combined-open-ended-status">
<<<<<<< HEAD
=======
        <div class="statusitem">
            ${_("Status")}
        </div>
>>>>>>> edc62ff6
        %for i in xrange(0,len(status_list)):
            <%status=status_list[i]%>
            %if status['current']:
                <div class="statusitem statusitem-current" data-status-number="${i}">
            %else:
                <div class="statusitem" data-status-number="${i}">
            %endif
                    ${status['human_task']}

            </div>
        %endfor
    </section>
</div><|MERGE_RESOLUTION|>--- conflicted
+++ resolved
@@ -1,12 +1,6 @@
 <%! from django.utils.translation import ugettext as _ %>
 <div class="status-elements">
     <section id="combined-open-ended-status" class="combined-open-ended-status">
-<<<<<<< HEAD
-=======
-        <div class="statusitem">
-            ${_("Status")}
-        </div>
->>>>>>> edc62ff6
         %for i in xrange(0,len(status_list)):
             <%status=status_list[i]%>
             %if status['current']:
@@ -14,8 +8,7 @@
             %else:
                 <div class="statusitem" data-status-number="${i}">
             %endif
-                    ${status['human_task']}
-
+           	${status['human_task']}
             </div>
         %endfor
     </section>
