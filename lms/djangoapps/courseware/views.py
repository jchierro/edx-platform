--- conflicted
+++ resolved
@@ -20,16 +20,9 @@
 from courseware.courses import (get_courses, get_course_with_access,
                                 get_courses_by_university, sort_by_announcement)
 import courseware.tabs as tabs
-<<<<<<< HEAD
 from courseware.model_data import ModelDataCache
 from module_render import toc_for_course, get_module
 from student.models import UserProfile
-
-from multicourse import multicourse_settings
-=======
-from courseware.models import StudentModuleCache
-from module_render import toc_for_course, get_module, get_instance_module, get_module_for_descriptor
->>>>>>> a6b35853
 
 from django_comment_client.utils import get_discussion_title
 
@@ -156,12 +149,8 @@
     urlargs['section'] = section.url_name
     return redirect(reverse('courseware_section', kwargs=urlargs))
 
-<<<<<<< HEAD
+
 def save_child_position(seq_module, child_name):
-=======
-
-def save_child_position(seq_module, child_name, instance_module):
->>>>>>> a6b35853
     """
     child_name: url_name of the child
     """
@@ -211,15 +200,7 @@
         model_data_cache = ModelDataCache.cache_for_descriptor_descendents(
             course.id, request.user, course, depth=2)
 
-<<<<<<< HEAD
-        course_module = get_module(request.user, request, course.location, model_data_cache, course.id)
-=======
-        # Has this student been in this course before?
-        first_time = student_module_cache.lookup(course_id, 'course', course.location.url()) is None
-
-        # Load the module for the course
-        course_module = get_module_for_descriptor(request.user, request, course, student_module_cache, course.id)
->>>>>>> a6b35853
+        course_module = get_module_for_descriptor(request.user, request, course, model_data_cache, course.id)
         if course_module is None:
             log.warning('If you see this, something went wrong: if we got this'
                         ' far, should have gotten a course module for this user')
@@ -245,12 +226,7 @@
         else:
             raise Http404
 
-<<<<<<< HEAD
-        chapter_module = get_module(request.user, request, chapter_descriptor.location,
-                                    model_data_cache, course_id)
-=======
         chapter_module = course_module.get_child_by(lambda m: m.url_name == chapter)
->>>>>>> a6b35853
         if chapter_module is None:
             # User may be trying to access a chapter that isn't live yet
             raise Http404
@@ -261,21 +237,14 @@
                 # Specifically asked-for section doesn't exist
                 raise Http404
 
-<<<<<<< HEAD
+            # Load all descendants of the section, because we're going to display its
+            # html, which in general will need all of its children
             section_model_data_cache = ModelDataCache.cache_for_descriptor_descendents(
-                course_id, request.user, section_descriptor)
+                course_id, request.user, section_descriptor, depth=None)
             section_module = get_module(request.user, request,
                                 section_descriptor.location,
-                                section_model_data_cache, course_id, position)
-=======
-            # Load all descendants of the section, because we're going to display its
-            # html, which in general will need all of its children
-            section_module_cache = StudentModuleCache.cache_for_descriptor_descendents(
-                course.id, request.user, section_descriptor, depth=None)
-
-            section_module = get_module(request.user, request, section_descriptor.location,
-                section_module_cache, course.id, position=position, depth=None)
->>>>>>> a6b35853
+                                section_model_data_cache, course_id, position, depth=None)
+
             if section_module is None:
                 # User may be trying to be clever and access something
                 # they don't have access to.
