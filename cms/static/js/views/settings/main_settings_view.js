if (!CMS.Views['Settings']) CMS.Views.Settings = {}; // ensure the pseudo pkg exists

<<<<<<< HEAD
//TODO move to common place
CMS.Views.ValidatingView = Backbone.View.extend({
    // Intended as an abstract class which catches validation errors on the model and 
    // decorates the fields. Needs wiring per class, but this initialization shows how 
    // either have your init call this one or copy the contents
    initialize : function() {
=======
CMS.Views.Settings.Details = CMS.Views.ValidatingView.extend({
    // Model class is CMS.Models.Settings.CourseDetails
    events : {
        "blur input" : "updateModel",
        "blur textarea" : "updateModel",
        'click .remove-course-syllabus' : "removeSyllabus",
        'click .new-course-syllabus' : 'assetSyllabus',
        'click .remove-course-introduction-video' : "removeVideo",
        'focus #course-overview' : "codeMirrorize",
        'mouseover #timezone' : "updateTime",
        // would love to move to a general superclass, but event hashes don't inherit in backbone :-(
        'focus :input' : "inputFocus",
        'blur :input' : "inputUnfocus"

    },
    initialize : function() {
        this.fileAnchorTemplate = _.template('<a href="<%= fullpath %>"> <i class="ss-icon ss-standard">&#x1F4C4;</i><%= filename %></a>');
        // fill in fields
        this.$el.find("#course-name").val(this.model.get('location').get('name'));
        this.$el.find("#course-organization").val(this.model.get('location').get('org'));
        this.$el.find("#course-number").val(this.model.get('location').get('course'));
        this.$el.find('.set-date').datepicker({ 'dateFormat': 'm/d/yy' });

        var dateIntrospect = new Date();
        this.$el.find('#timezone').html("(" + dateIntrospect.getTimezone() + ")");

>>>>>>> 94a28f60
        this.model.on('error', this.handleValidationError, this);
        this.selectorToField = _.invert(this.fieldToSelectorMap);
    },

<<<<<<< HEAD
    errorTemplate : _.template('<span class="message-error"><%= message %></span>'),

    events : {
        "change input" : "clearValidationErrors",
        "change textarea" : "clearValidationErrors"
    },
    fieldToSelectorMap : {
        // Your subclass must populate this w/ all of the model keys and dom selectors 
        // which may be the subjects of validation errors
    },
    _cacheValidationErrors : [],
    handleValidationError : function(model, error) {
        console.log('validation', model, error);
        // error is object w/ fields and error strings
        for (var field in error) {
            var ele = this.$el.find('#' + this.fieldToSelectorMap[field]); 
            this._cacheValidationErrors.push(ele);
            if ($(ele).is('div')) {
                // put error on the contained inputs
                $(ele).find('input, textarea').addClass('error');
            }
            else $(ele).addClass('error');
            $(ele).parent().append(this.errorTemplate({message : error[field]}));
        }
    },

    clearValidationErrors : function() {
        // error is object w/ fields and error strings
        while (this._cacheValidationErrors.length > 0) {
            var ele = this._cacheValidationErrors.pop(); 
            if ($(ele).is('div')) {
                // put error on the contained inputs
                $(ele).find('input, textarea').removeClass('error');
            }
            else $(ele).removeClass('error');
            $(ele).nextAll('.message-error').remove();
        }
    },

    saveIfChanged : function(event) {
        // returns true if the value changed and was thus sent to server
        var field = this.selectorToField[event.currentTarget.id];
        var currentVal = this.model.get(field);
        var newVal = $(event.currentTarget).val();
        if (currentVal != newVal) {
            this.clearValidationErrors();
            this.model.save(field, newVal, { error : CMS.ServerError});
            return true;
        }
        else return false;
    }
});

CMS.Views.Settings.Main = Backbone.View.extend({
    // Model class is CMS.Models.Settings.CourseSettings
    // allow navigation between the tabs
    events: {
        'click .settings-page-menu a': "showSettingsTab",
        'mouseover #timezone' : "updateTime"
    },

    currentTab: null, 
    subviews: {},	// indexed by tab name

    initialize: function() {
        // load templates
        this.currentTab = this.$el.find('.settings-page-menu .is-shown').attr('data-section');
        // create the initial subview
        this.subviews[this.currentTab] = this.createSubview();

        // fill in fields
        this.$el.find("#course-name").val(this.model.get('courseLocation').get('name'));
        this.$el.find("#course-organization").val(this.model.get('courseLocation').get('org'));
        this.$el.find("#course-number").val(this.model.get('courseLocation').get('course'));
        this.$el.find('.set-date').datepicker({ 'dateFormat': 'm/d/yy' });
        this.$el.find(":input, textarea").focus(function() {
            $("label[for='" + this.id + "']").addClass("is-focused");
        }).blur(function() {
            $("label").removeClass("is-focused");
        });
        this.render();
    },

    render: function() {

        // create any necessary subviews and put them onto the page
        if (!this.model.has(this.currentTab)) {
            // TODO disable screen until fetch completes?
            var cachethis = this;
            this.model.retrieve(this.currentTab, function() {
                cachethis.subviews[cachethis.currentTab] = cachethis.createSubview();
                cachethis.subviews[cachethis.currentTab].render();
            });
        }
        else {
            // Advanced (at least) model gets created at bootstrap but the view does not
            if (!this.subviews[this.currentTab]) {
                this.subviews[this.currentTab] = this.createSubview();
            }
            this.subviews[this.currentTab].render();
        }

        var dateIntrospect = new Date();
        this.$el.find('#timezone').html("(" + dateIntrospect.getTimezone() + ")");

        return this;
    },

    createSubview: function() {
        switch (this.currentTab) {
        case 'details':
            return new CMS.Views.Settings.Details({
                el: this.$el.find('.settings-' + this.currentTab),
                model: this.model.get(this.currentTab)
            });
            break;
        case 'faculty':
            break;
        case 'grading':
            return new CMS.Views.Settings.Grading({
                el: this.$el.find('.settings-' + this.currentTab),
                model: this.model.get(this.currentTab)
            });
            break;
        case 'advanced':
            return new CMS.Views.Settings.Advanced({
                el: this.$el.find('.settings-' + this.currentTab),
                model: this.model.get(this.currentTab)
            });
            break;
        case 'problems':
            break;
        case 'discussions':
            break;
        }
    },

    updateTime : function(e) {
        var now = new Date();
        var hours = now.getHours();
        var minutes = now.getMinutes();
        $(e.currentTarget).attr('title', (hours % 12 === 0 ? 12 : hours % 12) + ":" + (minutes < 10 ? "0" : "")  +
                now.getMinutes() + (hours < 12 ? "am" : "pm") + " (current local time)");
    },

    showSettingsTab: function(e) {
        this.currentTab = $(e.target).data('section');
        $('.settings-page-section > section').hide();
        $('.settings-' + this.currentTab).show();
        $('.settings-page-menu .is-shown').removeClass('is-shown');
        $(e.target).addClass('is-shown');
        // fetch model for the tab if not loaded already
        this.render();
    }
=======
    render: function() {
        this.setupDatePicker('start_date');
        this.setupDatePicker('end_date');
        this.setupDatePicker('enrollment_start');
        this.setupDatePicker('enrollment_end');

        if (this.model.has('syllabus')) {
            this.$el.find(this.fieldToSelectorMap['syllabus']).html(
                    this.fileAnchorTemplate({
                        fullpath : this.model.get('syllabus'),
                        filename: 'syllabus'}));
            this.$el.find('.remove-course-syllabus').show();
        }
        else {
            this.$el.find('#' + this.fieldToSelectorMap['syllabus']).html("");
            this.$el.find('.remove-course-syllabus').hide();
        }

        this.$el.find('#' + this.fieldToSelectorMap['overview']).val(this.model.get('overview'));
        this.codeMirrorize(null, $('#course-overview')[0]);

        this.$el.find('.current-course-introduction-video iframe').attr('src', this.model.videosourceSample());
        if (this.model.has('intro_video')) {
            this.$el.find('.remove-course-introduction-video').show();
            this.$el.find('#' + this.fieldToSelectorMap['intro_video']).val(this.model.get('intro_video'));
        }
        else this.$el.find('.remove-course-introduction-video').hide();
>>>>>>> 94a28f60

        this.$el.find('#' + this.fieldToSelectorMap['effort']).val(this.model.get('effort'));

<<<<<<< HEAD
CMS.Views.Settings.Details = CMS.Views.ValidatingView.extend({
    // Model class is CMS.Models.Settings.CourseDetails
    events : {
        "change input" : "updateModel",
        "change textarea" : "updateModel",
        'click .remove-course-syllabus' : "removeSyllabus",
        'click .new-course-syllabus' : 'assetSyllabus',
        'click .remove-course-introduction-video' : "removeVideo",
        'focus #course-overview' : "codeMirrorize"
    },
    initialize : function() {
        // TODO move the html frag to a loaded asset
        this.fileAnchorTemplate = _.template('<a href="<%= fullpath %>"> <i class="ss-icon ss-standard">&#x1F4C4;</i><%= filename %></a>');
        this.model.on('error', this.handleValidationError, this);
        this.selectorToField = _.invert(this.fieldToSelectorMap);
    },

    render: function() {
        this.setupDatePicker('start_date');
        this.setupDatePicker('end_date');
        this.setupDatePicker('enrollment_start');
        this.setupDatePicker('enrollment_end');

        if (this.model.has('syllabus')) {
            this.$el.find(this.fieldToSelectorMap['syllabus']).html(
                    this.fileAnchorTemplate({
                        fullpath : this.model.get('syllabus'),
                        filename: 'syllabus'}));
            this.$el.find('.remove-course-syllabus').show();
        }
        else {
            this.$el.find('#' + this.fieldToSelectorMap['syllabus']).html("");
            this.$el.find('.remove-course-syllabus').hide();
        }

        this.$el.find('#' + this.fieldToSelectorMap['overview']).val(this.model.get('overview'));
        this.codeMirrorize(null, $('#course-overview')[0]);

        this.$el.find('.current-course-introduction-video iframe').attr('src', this.model.videosourceSample());
        if (this.model.has('intro_video')) {
            this.$el.find('.remove-course-introduction-video').show();
            this.$el.find('#' + this.fieldToSelectorMap['intro_video']).val(this.model.get('intro_video'));
        }
        else this.$el.find('.remove-course-introduction-video').hide();

        this.$el.find('#' + this.fieldToSelectorMap['effort']).val(this.model.get('effort'));

=======
>>>>>>> 94a28f60
        return this;
    },
    fieldToSelectorMap : {
        'start_date' : "course-start",
        'end_date' : 'course-end',
        'enrollment_start' : 'enrollment-start',
        'enrollment_end' : 'enrollment-end',
        'syllabus' : '.current-course-syllabus .doc-filename',
        'overview' : 'course-overview',
        'intro_video' : 'course-introduction-video',
        'effort' : "course-effort"
    },
<<<<<<< HEAD
=======

    updateTime : function(e) {
        var now = new Date();
        var hours = now.getHours();
        var minutes = now.getMinutes();
        $(e.currentTarget).attr('title', (hours % 12 === 0 ? 12 : hours % 12) + ":" + (minutes < 10 ? "0" : "")  +
                now.getMinutes() + (hours < 12 ? "am" : "pm") + " (current local time)");
    },
>>>>>>> 94a28f60

    setupDatePicker: function (fieldName) {
        var cacheModel = this.model;
        var div = this.$el.find('#' + this.fieldToSelectorMap[fieldName]);
        var datefield = $(div).find("input:.date");
        var timefield = $(div).find("input:.time");
        var cachethis = this;
        var savefield = function () {
            cachethis.clearValidationErrors();
            var date = datefield.datepicker('getDate');
            if (date) {
                var time = timefield.timepicker("getSecondsFromMidnight");
                if (!time) {
                    time = 0;
                }
                var newVal = new Date(date.getTime() + time * 1000);
                if (!cacheModel.has(fieldName) || cacheModel.get(fieldName).getTime() !== newVal.getTime()) {
                    cacheModel.save(fieldName, newVal, { error: CMS.ServerError});
                }
            }
        };

        // instrument as date and time pickers
        timefield.timepicker();
        datefield.datepicker();

        // Using the change event causes savefield to be triggered twice, but it is necessary
        // to pick up when the date is typed directly in the field.
        datefield.change(savefield);
        timefield.on('changeTime', savefield);

        datefield.datepicker('setDate', this.model.get(fieldName));
        if (this.model.has(fieldName)) timefield.timepicker('setTime', this.model.get(fieldName));
    },

    updateModel: function(event) {
        switch (event.currentTarget.id) {
        case 'course-start-date': // handled via onSelect method
        case 'course-end-date':
        case 'course-enrollment-start-date':
        case 'course-enrollment-end-date':
            break;

        case 'course-overview':
            // handled via code mirror
            break;

        case 'course-effort':
            this.saveIfChanged(event);
            break;
        case 'course-introduction-video':
            this.clearValidationErrors();
            var previewsource = this.model.save_videosource($(event.currentTarget).val());
            this.$el.find(".current-course-introduction-video iframe").attr("src", previewsource);
            if (this.model.has('intro_video')) {
                this.$el.find('.remove-course-introduction-video').show();
            }
            else {
                this.$el.find('.remove-course-introduction-video').hide();
            }
            break;

        default:
            break;
        }

    },

    removeSyllabus: function() {
<<<<<<< HEAD
        if (this.model.has('syllabus'))	this.model.save({'syllabus': null}, 
                { error : CMS.ServerError});
=======
        if (this.model.has('syllabus'))	this.model.save({'syllabus': null});
>>>>>>> 94a28f60
    },

    assetSyllabus : function() {
        // TODO implement
    },

    removeVideo: function() {
        if (this.model.has('intro_video')) {
            this.model.save_videosource(null);
            this.$el.find(".current-course-introduction-video iframe").attr("src", "");
            this.$el.find('#' + this.fieldToSelectorMap['intro_video']).val("");
            this.$el.find('.remove-course-introduction-video').hide();
        }
    },
    codeMirrors : {},
    codeMirrorize: function (e, forcedTarget) {
        var thisTarget;
        if (forcedTarget) {
            thisTarget = forcedTarget;
            thisTarget.id = $(thisTarget).attr('id');
        } else {
            thisTarget = e.currentTarget;
        }

        if (!this.codeMirrors[thisTarget.id]) {
            var cachethis = this;
            var field = this.selectorToField[thisTarget.id];
            this.codeMirrors[thisTarget.id] = CodeMirror.fromTextArea(thisTarget, {
                mode: "text/html", lineNumbers: true, lineWrapping: true,
                onBlur: function (mirror) {
                    mirror.save();
                    cachethis.clearValidationErrors();
                    var newVal = mirror.getValue();
<<<<<<< HEAD
                    if (cachethis.model.get(field) != newVal) cachethis.model.save(field, newVal,
                            { error: CMS.ServerError});
                }
            });
        }
    }

});

CMS.Views.Settings.Grading = CMS.Views.ValidatingView.extend({
    // Model class is CMS.Models.Settings.CourseGradingPolicy
    events : {
        "change input" : "updateModel",
        "change textarea" : "updateModel",
        "change span[contenteditable=true]" : "updateDesignation",
        "click .settings-extra header" : "showSettingsExtras",
        "click .new-grade-button" : "addNewGrade",
        "click .remove-button" : "removeGrade",
        "click .add-grading-data" : "addAssignmentType"
    },
    initialize : function() {
        //  load template for grading view
        var self = this;
        this.gradeCutoffTemplate = _.template('<li class="grade-specific-bar" style="width:<%= width %>%"><span class="letter-grade" contenteditable>' +
                '<%= descriptor %>' +
                '</span><span class="range"></span>' +
                '<% if (removable) {%><a href="#" class="remove-button">remove</a><% ;} %>' +
        '</li>');

        // Instrument grading scale
        // convert cutoffs to inversely ordered list
        var modelCutoffs = this.model.get('grade_cutoffs');
        for (var cutoff in modelCutoffs) {
            this.descendingCutoffs.push({designation: cutoff, cutoff: Math.round(modelCutoffs[cutoff] * 100)});
        }
        this.descendingCutoffs = _.sortBy(this.descendingCutoffs,
                function (gradeEle) { return -gradeEle['cutoff']; });

        // Instrument grace period
        this.$el.find('#course-grading-graceperiod').timepicker();

        // instantiates an editor template for each update in the collection
        // Because this calls render, put it after everything which render may depend upon to prevent race condition.
        window.templateLoader.loadRemoteTemplate("course_grade_policy",
                "/static/client_templates/course_grade_policy.html",
                function (raw_template) {
            self.template = _.template(raw_template);
            self.render();
        }
        );
        this.model.on('error', this.handleValidationError, this);
        this.model.get('graders').on('remove', this.render, this);
        this.model.get('graders').on('reset', this.render, this);
        this.model.get('graders').on('add', this.render, this);
        this.selectorToField = _.invert(this.fieldToSelectorMap);
    },

    render: function() {
        // prevent bootstrap race condition by event dispatch
        if (!this.template) return;

        // Create and render the grading type subs
        var self = this;
        var gradelist = this.$el.find('.course-grading-assignment-list');
        // Undo the double invocation error. At some point, fix the double invocation
        $(gradelist).empty();
        var gradeCollection = this.model.get('graders');
        gradeCollection.each(function(gradeModel) {
            $(gradelist).append(self.template({model : gradeModel }));
            var newEle = gradelist.children().last();
            var newView = new CMS.Views.Settings.GraderView({el: newEle, 
                model : gradeModel, collection : gradeCollection });
        });

        // render the grade cutoffs
        this.renderCutoffBar();

        var graceEle = this.$el.find('#course-grading-graceperiod');
        graceEle.timepicker({'timeFormat' : 'H:i'}); // init doesn't take setTime
        if (this.model.has('grace_period')) graceEle.timepicker('setTime', this.model.gracePeriodToDate());
        // remove any existing listeners to keep them from piling on b/c render gets called frequently
        graceEle.off('change', this.setGracePeriod);
        graceEle.on('change', this, this.setGracePeriod);

        return this;
    },
    addAssignmentType : function(e) {
        e.preventDefault();
        this.model.get('graders').push({});
    },
    fieldToSelectorMap : {
        'grace_period' : 'course-grading-graceperiod'
    },
    setGracePeriod : function(event) {
        event.data.clearValidationErrors();
        var newVal = event.data.model.dateToGracePeriod($(event.currentTarget).timepicker('getTime'));
        if (event.data.model.get('grace_period') != newVal) event.data.model.save('grace_period', newVal,
                { error : CMS.ServerError});
    },
    updateModel : function(event) {
        if (!this.selectorToField[event.currentTarget.id]) return;

        switch (this.selectorToField[event.currentTarget.id]) {
        case 'grace_period': // handled above
            break;

        default:
            this.saveIfChanged(event);
        break;
        }
    },

    // Grade sliders attributes and methods
    // Grade bars are li's ordered A -> F with A taking whole width, B overlaying it with its paint, ...
    // The actual cutoff for each grade is the width % of the next lower grade; so, the hack here
    // is to lay down a whole width bar claiming it's A and then lay down bars for each actual grade
    // starting w/ A but posting the label in the preceding li and setting the label of the last to "Fail" or "F"

    // A does not have a drag bar (cannot change its upper limit)
    // Need to insert new bars in right place.
    GRADES : ['A', 'B', 'C', 'D'],	// defaults for new grade designators
    descendingCutoffs : [],  // array of { designation : , cutoff : }
    gradeBarWidth : null, // cache of value since it won't change (more certain)

    renderCutoffBar: function() {
        var gradeBar =this.$el.find('.grade-bar'); 
        this.gradeBarWidth = gradeBar.width();
        var gradelist = gradeBar.children('.grades');
        // HACK fixing a duplicate call issue by undoing previous call effect. Need to figure out why called 2x
        gradelist.empty();
        var nextWidth = 100; // first width is 100%
        // Can probably be simplified to one variable now.
        var removable = false;
        var draggable = false; // first and last are not removable, first is not draggable
        _.each(this.descendingCutoffs, 
                function(cutoff, index) {
            var newBar = this.gradeCutoffTemplate({ 
                descriptor : cutoff['designation'] , 
                width : nextWidth, 
                removable : removable });
            gradelist.append(newBar);
            if (draggable) {
                newBar = gradelist.children().last(); // get the dom object not the unparsed string
                newBar.resizable({
                    handles: "e",
                    containment : "parent",
                    start : this.startMoveClosure(),
                    resize : this.moveBarClosure(),
                    stop : this.stopDragClosure()
                });
            }
            // prepare for next
            nextWidth = cutoff['cutoff'];
            removable = true; // first is not removable, all others are
            draggable = true;
        },
        this);
        // add fail which is not in data
        var failBar = this.gradeCutoffTemplate({ descriptor : this.failLabel(), 
            width : nextWidth, removable : false});
        $(failBar).find("span[contenteditable=true]").attr("contenteditable", false);
        gradelist.append(failBar);
        gradelist.children().last().resizable({
            handles: "e",
            containment : "parent",
            start : this.startMoveClosure(),
            resize : this.moveBarClosure(),
            stop : this.stopDragClosure()
        });

        this.renderGradeRanges();
    },

    showSettingsExtras : function(event) {
        $(event.currentTarget).toggleClass('active');
        $(event.currentTarget).siblings.toggleClass('is-shown');
    },


    startMoveClosure : function() {
        // set min/max widths
        var cachethis = this;
        var widthPerPoint = cachethis.gradeBarWidth / 100;
        return function(event, ui) {
            var barIndex = ui.element.index();
            // min and max represent limits not labels (note, can's make smaller than 3 points wide)
            var min = (barIndex < cachethis.descendingCutoffs.length ? cachethis.descendingCutoffs[barIndex]['cutoff'] + 3 : 3);
            // minus 2 b/c minus 1 is the element we're effecting. It's max is just shy of the next one above it
            var max = (barIndex >= 2 ? cachethis.descendingCutoffs[barIndex - 2]['cutoff'] - 3 : 97);
            ui.element.resizable("option",{minWidth : min * widthPerPoint, maxWidth : max * widthPerPoint});
        };
    },

    moveBarClosure : function() {
        // 0th ele doesn't have a bar; so, will never invoke this
        var cachethis = this;
        return function(event, ui) {
            var barIndex = ui.element.index();
            // min and max represent limits not labels (note, can's make smaller than 3 points wide)
            var min = (barIndex < cachethis.descendingCutoffs.length ? cachethis.descendingCutoffs[barIndex]['cutoff'] + 3 : 3);
            // minus 2 b/c minus 1 is the element we're effecting. It's max is just shy of the next one above it
            var max = (barIndex >= 2 ? cachethis.descendingCutoffs[barIndex - 2]['cutoff'] - 3 : 100);
            var percentage = Math.min(Math.max(ui.size.width / cachethis.gradeBarWidth * 100, min), max);
            cachethis.descendingCutoffs[barIndex - 1]['cutoff'] = Math.round(percentage);
            cachethis.renderGradeRanges();
        };
    },

    renderGradeRanges: function() {
        // the labels showing the range e.g., 71-80
        var cutoffs = this.descendingCutoffs;
        this.$el.find('.range').each(function(i) {
            var min = (i < cutoffs.length ? cutoffs[i]['cutoff'] : 0);
            var max = (i > 0 ? cutoffs[i - 1]['cutoff'] : 100);
            $(this).text(min + '-' + max);
        });
    },

    stopDragClosure: function() {
        var cachethis = this;
        return function(event, ui) {
            // for some reason the resize is setting height to 0
            cachethis.saveCutoffs();
        };
    },

    saveCutoffs: function() {
        this.model.save('grade_cutoffs', 
                _.reduce(this.descendingCutoffs, 
                        function(object, cutoff) { 
                    object[cutoff['designation']] = cutoff['cutoff'] / 100.0;
                    return object;
                }, 
                {}),
                { error : CMS.ServerError});
    },

    addNewGrade: function(e) {
        e.preventDefault();
        var gradeLength = this.descendingCutoffs.length; // cutoffs doesn't include fail/f so this is only the passing grades
        if(gradeLength > 3) {
            // TODO shouldn't we disable the button
            return;
        }
        var failBarWidth = this.descendingCutoffs[gradeLength - 1]['cutoff'];
        // going to split the grade above the insertion point in half leaving fail in same place
        var nextGradeTop = (gradeLength > 1 ? this.descendingCutoffs[gradeLength - 2]['cutoff'] : 100);
        var targetWidth = failBarWidth + ((nextGradeTop - failBarWidth) / 2);
        this.descendingCutoffs.push({designation: this.GRADES[gradeLength], cutoff: failBarWidth});
        this.descendingCutoffs[gradeLength - 1]['cutoff'] = Math.round(targetWidth);

        var $newGradeBar = this.gradeCutoffTemplate({ descriptor : this.GRADES[gradeLength], 
            width : targetWidth, removable : true });
        var gradeDom = this.$el.find('.grades');
        gradeDom.children().last().before($newGradeBar);
        var newEle = gradeDom.children()[gradeLength];
        $(newEle).resizable({
            handles: "e",
            containment : "parent",
            start : this.startMoveClosure(),
            resize : this.moveBarClosure(),
            stop : this.stopDragClosure()
        });

        // Munge existing grade labels?
        // If going from Pass/Fail to 3 levels, change to Pass to A
        if (gradeLength === 1 && this.descendingCutoffs[0]['designation'] === 'Pass') {
            this.descendingCutoffs[0]['designation'] = this.GRADES[0];
            this.setTopGradeLabel();
        }
        this.setFailLabel();

        this.renderGradeRanges();
        this.saveCutoffs();
    },

    removeGrade: function(e) {
        e.preventDefault();
        var domElement = $(e.currentTarget).closest('li');
        var index = domElement.index();
        // copy the boundary up to the next higher grade then remove
        this.descendingCutoffs[index - 1]['cutoff'] = this.descendingCutoffs[index]['cutoff'];
        this.descendingCutoffs.splice(index, 1);
        domElement.remove();

        if (this.descendingCutoffs.length === 1 && this.descendingCutoffs[0]['designation'] === this.GRADES[0]) {
            this.descendingCutoffs[0]['designation'] = 'Pass';
            this.setTopGradeLabel();
        }
        this.setFailLabel();
        this.renderGradeRanges();
        this.saveCutoffs();
    },

    updateDesignation: function(e) {
        var index = $(e.currentTarget).closest('li').index();
        this.descendingCutoffs[index]['designation'] = $(e.currentTarget).html();
        this.saveCutoffs();
    },

    failLabel: function() {
        if (this.descendingCutoffs.length === 1) return 'Fail';
        else return 'F';
    },
    setFailLabel: function() {
        this.$el.find('.grades .letter-grade').last().html(this.failLabel());
    },
    setTopGradeLabel: function() {
        this.$el.find('.grades .letter-grade').first().html(this.descendingCutoffs[0]['designation']);
    }

});

CMS.Views.Settings.GraderView = CMS.Views.ValidatingView.extend({
    // Model class is CMS.Models.Settings.CourseGrader
    events : {
        "change input" : "updateModel",
        "change textarea" : "updateModel",
        "click .remove-grading-data" : "deleteModel"
    },
    initialize : function() {
        this.model.on('error', this.handleValidationError, this);
        this.selectorToField = _.invert(this.fieldToSelectorMap);
        this.render();
    },

    render: function() {
        return this;
    },
    fieldToSelectorMap : {
        'type' : 'course-grading-assignment-name',
        'short_label' : 'course-grading-assignment-shortname',
        'min_count' : 'course-grading-assignment-totalassignments',
        'drop_count' : 'course-grading-assignment-droppable',
        'weight' : 'course-grading-assignment-gradeweight'
    },
    updateModel : function(event) {
        // HACK to fix model sometimes losing its pointer to the collection [I think I fixed this but leaving
        // this in out of paranoia. If this error ever happens, the user will get a warning that they cannot
        // give 2 assignments the same name.]
        if (!this.model.collection) {
            this.model.collection = this.collection;
        }

        switch (event.currentTarget.id) {
        case 'course-grading-assignment-totalassignments':
            this.$el.find('#course-grading-assignment-droppable').attr('max', $(event.currentTarget).val());
            this.saveIfChanged(event);
            break;
        case 'course-grading-assignment-name':
            var oldName = this.model.get('type');
            if (this.saveIfChanged(event) && !_.isEmpty(oldName)) {
                // overload the error display logic
                this._cacheValidationErrors.push(event.currentTarget);
                $(event.currentTarget).parent().append(
                        this.errorTemplate({message : 'For grading to work, you must change all "' + oldName +
                            '" subsections to "' + this.model.get('type') + '".'}));
            }
            break;
        default:
            this.saveIfChanged(event);
        break;
        }
    },
    deleteModel : function(e) {
        this.model.destroy(
                { error : CMS.ServerError});
        e.preventDefault();
    }

});
=======
                    if (cachethis.model.get(field) != newVal) cachethis.model.save(field, newVal);
                }
            });
        }
    }

});
>>>>>>> 94a28f60
<|MERGE_RESOLUTION|>--- conflicted
+++ resolved
@@ -1,18 +1,10 @@
-if (!CMS.Views['Settings']) CMS.Views.Settings = {}; // ensure the pseudo pkg exists
+if (!CMS.Views['Settings']) CMS.Views.Settings = {};
 
-<<<<<<< HEAD
-//TODO move to common place
-CMS.Views.ValidatingView = Backbone.View.extend({
-    // Intended as an abstract class which catches validation errors on the model and 
-    // decorates the fields. Needs wiring per class, but this initialization shows how 
-    // either have your init call this one or copy the contents
-    initialize : function() {
-=======
 CMS.Views.Settings.Details = CMS.Views.ValidatingView.extend({
     // Model class is CMS.Models.Settings.CourseDetails
     events : {
-        "blur input" : "updateModel",
-        "blur textarea" : "updateModel",
+        "change input" : "updateModel",
+        "change textarea" : "updateModel",
         'click .remove-course-syllabus' : "removeSyllabus",
         'click .new-course-syllabus' : 'assetSyllabus',
         'click .remove-course-introduction-video' : "removeVideo",
@@ -34,212 +26,6 @@
         var dateIntrospect = new Date();
         this.$el.find('#timezone').html("(" + dateIntrospect.getTimezone() + ")");
 
->>>>>>> 94a28f60
-        this.model.on('error', this.handleValidationError, this);
-        this.selectorToField = _.invert(this.fieldToSelectorMap);
-    },
-
-<<<<<<< HEAD
-    errorTemplate : _.template('<span class="message-error"><%= message %></span>'),
-
-    events : {
-        "change input" : "clearValidationErrors",
-        "change textarea" : "clearValidationErrors"
-    },
-    fieldToSelectorMap : {
-        // Your subclass must populate this w/ all of the model keys and dom selectors 
-        // which may be the subjects of validation errors
-    },
-    _cacheValidationErrors : [],
-    handleValidationError : function(model, error) {
-        console.log('validation', model, error);
-        // error is object w/ fields and error strings
-        for (var field in error) {
-            var ele = this.$el.find('#' + this.fieldToSelectorMap[field]); 
-            this._cacheValidationErrors.push(ele);
-            if ($(ele).is('div')) {
-                // put error on the contained inputs
-                $(ele).find('input, textarea').addClass('error');
-            }
-            else $(ele).addClass('error');
-            $(ele).parent().append(this.errorTemplate({message : error[field]}));
-        }
-    },
-
-    clearValidationErrors : function() {
-        // error is object w/ fields and error strings
-        while (this._cacheValidationErrors.length > 0) {
-            var ele = this._cacheValidationErrors.pop(); 
-            if ($(ele).is('div')) {
-                // put error on the contained inputs
-                $(ele).find('input, textarea').removeClass('error');
-            }
-            else $(ele).removeClass('error');
-            $(ele).nextAll('.message-error').remove();
-        }
-    },
-
-    saveIfChanged : function(event) {
-        // returns true if the value changed and was thus sent to server
-        var field = this.selectorToField[event.currentTarget.id];
-        var currentVal = this.model.get(field);
-        var newVal = $(event.currentTarget).val();
-        if (currentVal != newVal) {
-            this.clearValidationErrors();
-            this.model.save(field, newVal, { error : CMS.ServerError});
-            return true;
-        }
-        else return false;
-    }
-});
-
-CMS.Views.Settings.Main = Backbone.View.extend({
-    // Model class is CMS.Models.Settings.CourseSettings
-    // allow navigation between the tabs
-    events: {
-        'click .settings-page-menu a': "showSettingsTab",
-        'mouseover #timezone' : "updateTime"
-    },
-
-    currentTab: null, 
-    subviews: {},	// indexed by tab name
-
-    initialize: function() {
-        // load templates
-        this.currentTab = this.$el.find('.settings-page-menu .is-shown').attr('data-section');
-        // create the initial subview
-        this.subviews[this.currentTab] = this.createSubview();
-
-        // fill in fields
-        this.$el.find("#course-name").val(this.model.get('courseLocation').get('name'));
-        this.$el.find("#course-organization").val(this.model.get('courseLocation').get('org'));
-        this.$el.find("#course-number").val(this.model.get('courseLocation').get('course'));
-        this.$el.find('.set-date').datepicker({ 'dateFormat': 'm/d/yy' });
-        this.$el.find(":input, textarea").focus(function() {
-            $("label[for='" + this.id + "']").addClass("is-focused");
-        }).blur(function() {
-            $("label").removeClass("is-focused");
-        });
-        this.render();
-    },
-
-    render: function() {
-
-        // create any necessary subviews and put them onto the page
-        if (!this.model.has(this.currentTab)) {
-            // TODO disable screen until fetch completes?
-            var cachethis = this;
-            this.model.retrieve(this.currentTab, function() {
-                cachethis.subviews[cachethis.currentTab] = cachethis.createSubview();
-                cachethis.subviews[cachethis.currentTab].render();
-            });
-        }
-        else {
-            // Advanced (at least) model gets created at bootstrap but the view does not
-            if (!this.subviews[this.currentTab]) {
-                this.subviews[this.currentTab] = this.createSubview();
-            }
-            this.subviews[this.currentTab].render();
-        }
-
-        var dateIntrospect = new Date();
-        this.$el.find('#timezone').html("(" + dateIntrospect.getTimezone() + ")");
-
-        return this;
-    },
-
-    createSubview: function() {
-        switch (this.currentTab) {
-        case 'details':
-            return new CMS.Views.Settings.Details({
-                el: this.$el.find('.settings-' + this.currentTab),
-                model: this.model.get(this.currentTab)
-            });
-            break;
-        case 'faculty':
-            break;
-        case 'grading':
-            return new CMS.Views.Settings.Grading({
-                el: this.$el.find('.settings-' + this.currentTab),
-                model: this.model.get(this.currentTab)
-            });
-            break;
-        case 'advanced':
-            return new CMS.Views.Settings.Advanced({
-                el: this.$el.find('.settings-' + this.currentTab),
-                model: this.model.get(this.currentTab)
-            });
-            break;
-        case 'problems':
-            break;
-        case 'discussions':
-            break;
-        }
-    },
-
-    updateTime : function(e) {
-        var now = new Date();
-        var hours = now.getHours();
-        var minutes = now.getMinutes();
-        $(e.currentTarget).attr('title', (hours % 12 === 0 ? 12 : hours % 12) + ":" + (minutes < 10 ? "0" : "")  +
-                now.getMinutes() + (hours < 12 ? "am" : "pm") + " (current local time)");
-    },
-
-    showSettingsTab: function(e) {
-        this.currentTab = $(e.target).data('section');
-        $('.settings-page-section > section').hide();
-        $('.settings-' + this.currentTab).show();
-        $('.settings-page-menu .is-shown').removeClass('is-shown');
-        $(e.target).addClass('is-shown');
-        // fetch model for the tab if not loaded already
-        this.render();
-    }
-=======
-    render: function() {
-        this.setupDatePicker('start_date');
-        this.setupDatePicker('end_date');
-        this.setupDatePicker('enrollment_start');
-        this.setupDatePicker('enrollment_end');
-
-        if (this.model.has('syllabus')) {
-            this.$el.find(this.fieldToSelectorMap['syllabus']).html(
-                    this.fileAnchorTemplate({
-                        fullpath : this.model.get('syllabus'),
-                        filename: 'syllabus'}));
-            this.$el.find('.remove-course-syllabus').show();
-        }
-        else {
-            this.$el.find('#' + this.fieldToSelectorMap['syllabus']).html("");
-            this.$el.find('.remove-course-syllabus').hide();
-        }
-
-        this.$el.find('#' + this.fieldToSelectorMap['overview']).val(this.model.get('overview'));
-        this.codeMirrorize(null, $('#course-overview')[0]);
-
-        this.$el.find('.current-course-introduction-video iframe').attr('src', this.model.videosourceSample());
-        if (this.model.has('intro_video')) {
-            this.$el.find('.remove-course-introduction-video').show();
-            this.$el.find('#' + this.fieldToSelectorMap['intro_video']).val(this.model.get('intro_video'));
-        }
-        else this.$el.find('.remove-course-introduction-video').hide();
->>>>>>> 94a28f60
-
-        this.$el.find('#' + this.fieldToSelectorMap['effort']).val(this.model.get('effort'));
-
-<<<<<<< HEAD
-CMS.Views.Settings.Details = CMS.Views.ValidatingView.extend({
-    // Model class is CMS.Models.Settings.CourseDetails
-    events : {
-        "change input" : "updateModel",
-        "change textarea" : "updateModel",
-        'click .remove-course-syllabus' : "removeSyllabus",
-        'click .new-course-syllabus' : 'assetSyllabus',
-        'click .remove-course-introduction-video' : "removeVideo",
-        'focus #course-overview' : "codeMirrorize"
-    },
-    initialize : function() {
-        // TODO move the html frag to a loaded asset
-        this.fileAnchorTemplate = _.template('<a href="<%= fullpath %>"> <i class="ss-icon ss-standard">&#x1F4C4;</i><%= filename %></a>');
         this.model.on('error', this.handleValidationError, this);
         this.selectorToField = _.invert(this.fieldToSelectorMap);
     },
@@ -274,8 +60,6 @@
 
         this.$el.find('#' + this.fieldToSelectorMap['effort']).val(this.model.get('effort'));
 
-=======
->>>>>>> 94a28f60
         return this;
     },
     fieldToSelectorMap : {
@@ -288,8 +72,6 @@
         'intro_video' : 'course-introduction-video',
         'effort' : "course-effort"
     },
-<<<<<<< HEAD
-=======
 
     updateTime : function(e) {
         var now = new Date();
@@ -298,7 +80,6 @@
         $(e.currentTarget).attr('title', (hours % 12 === 0 ? 12 : hours % 12) + ":" + (minutes < 10 ? "0" : "")  +
                 now.getMinutes() + (hours < 12 ? "am" : "pm") + " (current local time)");
     },
->>>>>>> 94a28f60
 
     setupDatePicker: function (fieldName) {
         var cacheModel = this.model;
@@ -368,12 +149,7 @@
     },
 
     removeSyllabus: function() {
-<<<<<<< HEAD
-        if (this.model.has('syllabus'))	this.model.save({'syllabus': null}, 
-                { error : CMS.ServerError});
-=======
         if (this.model.has('syllabus'))	this.model.save({'syllabus': null});
->>>>>>> 94a28f60
     },
 
     assetSyllabus : function() {
@@ -407,379 +183,6 @@
                     mirror.save();
                     cachethis.clearValidationErrors();
                     var newVal = mirror.getValue();
-<<<<<<< HEAD
-                    if (cachethis.model.get(field) != newVal) cachethis.model.save(field, newVal,
-                            { error: CMS.ServerError});
-                }
-            });
-        }
-    }
-
-});
-
-CMS.Views.Settings.Grading = CMS.Views.ValidatingView.extend({
-    // Model class is CMS.Models.Settings.CourseGradingPolicy
-    events : {
-        "change input" : "updateModel",
-        "change textarea" : "updateModel",
-        "change span[contenteditable=true]" : "updateDesignation",
-        "click .settings-extra header" : "showSettingsExtras",
-        "click .new-grade-button" : "addNewGrade",
-        "click .remove-button" : "removeGrade",
-        "click .add-grading-data" : "addAssignmentType"
-    },
-    initialize : function() {
-        //  load template for grading view
-        var self = this;
-        this.gradeCutoffTemplate = _.template('<li class="grade-specific-bar" style="width:<%= width %>%"><span class="letter-grade" contenteditable>' +
-                '<%= descriptor %>' +
-                '</span><span class="range"></span>' +
-                '<% if (removable) {%><a href="#" class="remove-button">remove</a><% ;} %>' +
-        '</li>');
-
-        // Instrument grading scale
-        // convert cutoffs to inversely ordered list
-        var modelCutoffs = this.model.get('grade_cutoffs');
-        for (var cutoff in modelCutoffs) {
-            this.descendingCutoffs.push({designation: cutoff, cutoff: Math.round(modelCutoffs[cutoff] * 100)});
-        }
-        this.descendingCutoffs = _.sortBy(this.descendingCutoffs,
-                function (gradeEle) { return -gradeEle['cutoff']; });
-
-        // Instrument grace period
-        this.$el.find('#course-grading-graceperiod').timepicker();
-
-        // instantiates an editor template for each update in the collection
-        // Because this calls render, put it after everything which render may depend upon to prevent race condition.
-        window.templateLoader.loadRemoteTemplate("course_grade_policy",
-                "/static/client_templates/course_grade_policy.html",
-                function (raw_template) {
-            self.template = _.template(raw_template);
-            self.render();
-        }
-        );
-        this.model.on('error', this.handleValidationError, this);
-        this.model.get('graders').on('remove', this.render, this);
-        this.model.get('graders').on('reset', this.render, this);
-        this.model.get('graders').on('add', this.render, this);
-        this.selectorToField = _.invert(this.fieldToSelectorMap);
-    },
-
-    render: function() {
-        // prevent bootstrap race condition by event dispatch
-        if (!this.template) return;
-
-        // Create and render the grading type subs
-        var self = this;
-        var gradelist = this.$el.find('.course-grading-assignment-list');
-        // Undo the double invocation error. At some point, fix the double invocation
-        $(gradelist).empty();
-        var gradeCollection = this.model.get('graders');
-        gradeCollection.each(function(gradeModel) {
-            $(gradelist).append(self.template({model : gradeModel }));
-            var newEle = gradelist.children().last();
-            var newView = new CMS.Views.Settings.GraderView({el: newEle, 
-                model : gradeModel, collection : gradeCollection });
-        });
-
-        // render the grade cutoffs
-        this.renderCutoffBar();
-
-        var graceEle = this.$el.find('#course-grading-graceperiod');
-        graceEle.timepicker({'timeFormat' : 'H:i'}); // init doesn't take setTime
-        if (this.model.has('grace_period')) graceEle.timepicker('setTime', this.model.gracePeriodToDate());
-        // remove any existing listeners to keep them from piling on b/c render gets called frequently
-        graceEle.off('change', this.setGracePeriod);
-        graceEle.on('change', this, this.setGracePeriod);
-
-        return this;
-    },
-    addAssignmentType : function(e) {
-        e.preventDefault();
-        this.model.get('graders').push({});
-    },
-    fieldToSelectorMap : {
-        'grace_period' : 'course-grading-graceperiod'
-    },
-    setGracePeriod : function(event) {
-        event.data.clearValidationErrors();
-        var newVal = event.data.model.dateToGracePeriod($(event.currentTarget).timepicker('getTime'));
-        if (event.data.model.get('grace_period') != newVal) event.data.model.save('grace_period', newVal,
-                { error : CMS.ServerError});
-    },
-    updateModel : function(event) {
-        if (!this.selectorToField[event.currentTarget.id]) return;
-
-        switch (this.selectorToField[event.currentTarget.id]) {
-        case 'grace_period': // handled above
-            break;
-
-        default:
-            this.saveIfChanged(event);
-        break;
-        }
-    },
-
-    // Grade sliders attributes and methods
-    // Grade bars are li's ordered A -> F with A taking whole width, B overlaying it with its paint, ...
-    // The actual cutoff for each grade is the width % of the next lower grade; so, the hack here
-    // is to lay down a whole width bar claiming it's A and then lay down bars for each actual grade
-    // starting w/ A but posting the label in the preceding li and setting the label of the last to "Fail" or "F"
-
-    // A does not have a drag bar (cannot change its upper limit)
-    // Need to insert new bars in right place.
-    GRADES : ['A', 'B', 'C', 'D'],	// defaults for new grade designators
-    descendingCutoffs : [],  // array of { designation : , cutoff : }
-    gradeBarWidth : null, // cache of value since it won't change (more certain)
-
-    renderCutoffBar: function() {
-        var gradeBar =this.$el.find('.grade-bar'); 
-        this.gradeBarWidth = gradeBar.width();
-        var gradelist = gradeBar.children('.grades');
-        // HACK fixing a duplicate call issue by undoing previous call effect. Need to figure out why called 2x
-        gradelist.empty();
-        var nextWidth = 100; // first width is 100%
-        // Can probably be simplified to one variable now.
-        var removable = false;
-        var draggable = false; // first and last are not removable, first is not draggable
-        _.each(this.descendingCutoffs, 
-                function(cutoff, index) {
-            var newBar = this.gradeCutoffTemplate({ 
-                descriptor : cutoff['designation'] , 
-                width : nextWidth, 
-                removable : removable });
-            gradelist.append(newBar);
-            if (draggable) {
-                newBar = gradelist.children().last(); // get the dom object not the unparsed string
-                newBar.resizable({
-                    handles: "e",
-                    containment : "parent",
-                    start : this.startMoveClosure(),
-                    resize : this.moveBarClosure(),
-                    stop : this.stopDragClosure()
-                });
-            }
-            // prepare for next
-            nextWidth = cutoff['cutoff'];
-            removable = true; // first is not removable, all others are
-            draggable = true;
-        },
-        this);
-        // add fail which is not in data
-        var failBar = this.gradeCutoffTemplate({ descriptor : this.failLabel(), 
-            width : nextWidth, removable : false});
-        $(failBar).find("span[contenteditable=true]").attr("contenteditable", false);
-        gradelist.append(failBar);
-        gradelist.children().last().resizable({
-            handles: "e",
-            containment : "parent",
-            start : this.startMoveClosure(),
-            resize : this.moveBarClosure(),
-            stop : this.stopDragClosure()
-        });
-
-        this.renderGradeRanges();
-    },
-
-    showSettingsExtras : function(event) {
-        $(event.currentTarget).toggleClass('active');
-        $(event.currentTarget).siblings.toggleClass('is-shown');
-    },
-
-
-    startMoveClosure : function() {
-        // set min/max widths
-        var cachethis = this;
-        var widthPerPoint = cachethis.gradeBarWidth / 100;
-        return function(event, ui) {
-            var barIndex = ui.element.index();
-            // min and max represent limits not labels (note, can's make smaller than 3 points wide)
-            var min = (barIndex < cachethis.descendingCutoffs.length ? cachethis.descendingCutoffs[barIndex]['cutoff'] + 3 : 3);
-            // minus 2 b/c minus 1 is the element we're effecting. It's max is just shy of the next one above it
-            var max = (barIndex >= 2 ? cachethis.descendingCutoffs[barIndex - 2]['cutoff'] - 3 : 97);
-            ui.element.resizable("option",{minWidth : min * widthPerPoint, maxWidth : max * widthPerPoint});
-        };
-    },
-
-    moveBarClosure : function() {
-        // 0th ele doesn't have a bar; so, will never invoke this
-        var cachethis = this;
-        return function(event, ui) {
-            var barIndex = ui.element.index();
-            // min and max represent limits not labels (note, can's make smaller than 3 points wide)
-            var min = (barIndex < cachethis.descendingCutoffs.length ? cachethis.descendingCutoffs[barIndex]['cutoff'] + 3 : 3);
-            // minus 2 b/c minus 1 is the element we're effecting. It's max is just shy of the next one above it
-            var max = (barIndex >= 2 ? cachethis.descendingCutoffs[barIndex - 2]['cutoff'] - 3 : 100);
-            var percentage = Math.min(Math.max(ui.size.width / cachethis.gradeBarWidth * 100, min), max);
-            cachethis.descendingCutoffs[barIndex - 1]['cutoff'] = Math.round(percentage);
-            cachethis.renderGradeRanges();
-        };
-    },
-
-    renderGradeRanges: function() {
-        // the labels showing the range e.g., 71-80
-        var cutoffs = this.descendingCutoffs;
-        this.$el.find('.range').each(function(i) {
-            var min = (i < cutoffs.length ? cutoffs[i]['cutoff'] : 0);
-            var max = (i > 0 ? cutoffs[i - 1]['cutoff'] : 100);
-            $(this).text(min + '-' + max);
-        });
-    },
-
-    stopDragClosure: function() {
-        var cachethis = this;
-        return function(event, ui) {
-            // for some reason the resize is setting height to 0
-            cachethis.saveCutoffs();
-        };
-    },
-
-    saveCutoffs: function() {
-        this.model.save('grade_cutoffs', 
-                _.reduce(this.descendingCutoffs, 
-                        function(object, cutoff) { 
-                    object[cutoff['designation']] = cutoff['cutoff'] / 100.0;
-                    return object;
-                }, 
-                {}),
-                { error : CMS.ServerError});
-    },
-
-    addNewGrade: function(e) {
-        e.preventDefault();
-        var gradeLength = this.descendingCutoffs.length; // cutoffs doesn't include fail/f so this is only the passing grades
-        if(gradeLength > 3) {
-            // TODO shouldn't we disable the button
-            return;
-        }
-        var failBarWidth = this.descendingCutoffs[gradeLength - 1]['cutoff'];
-        // going to split the grade above the insertion point in half leaving fail in same place
-        var nextGradeTop = (gradeLength > 1 ? this.descendingCutoffs[gradeLength - 2]['cutoff'] : 100);
-        var targetWidth = failBarWidth + ((nextGradeTop - failBarWidth) / 2);
-        this.descendingCutoffs.push({designation: this.GRADES[gradeLength], cutoff: failBarWidth});
-        this.descendingCutoffs[gradeLength - 1]['cutoff'] = Math.round(targetWidth);
-
-        var $newGradeBar = this.gradeCutoffTemplate({ descriptor : this.GRADES[gradeLength], 
-            width : targetWidth, removable : true });
-        var gradeDom = this.$el.find('.grades');
-        gradeDom.children().last().before($newGradeBar);
-        var newEle = gradeDom.children()[gradeLength];
-        $(newEle).resizable({
-            handles: "e",
-            containment : "parent",
-            start : this.startMoveClosure(),
-            resize : this.moveBarClosure(),
-            stop : this.stopDragClosure()
-        });
-
-        // Munge existing grade labels?
-        // If going from Pass/Fail to 3 levels, change to Pass to A
-        if (gradeLength === 1 && this.descendingCutoffs[0]['designation'] === 'Pass') {
-            this.descendingCutoffs[0]['designation'] = this.GRADES[0];
-            this.setTopGradeLabel();
-        }
-        this.setFailLabel();
-
-        this.renderGradeRanges();
-        this.saveCutoffs();
-    },
-
-    removeGrade: function(e) {
-        e.preventDefault();
-        var domElement = $(e.currentTarget).closest('li');
-        var index = domElement.index();
-        // copy the boundary up to the next higher grade then remove
-        this.descendingCutoffs[index - 1]['cutoff'] = this.descendingCutoffs[index]['cutoff'];
-        this.descendingCutoffs.splice(index, 1);
-        domElement.remove();
-
-        if (this.descendingCutoffs.length === 1 && this.descendingCutoffs[0]['designation'] === this.GRADES[0]) {
-            this.descendingCutoffs[0]['designation'] = 'Pass';
-            this.setTopGradeLabel();
-        }
-        this.setFailLabel();
-        this.renderGradeRanges();
-        this.saveCutoffs();
-    },
-
-    updateDesignation: function(e) {
-        var index = $(e.currentTarget).closest('li').index();
-        this.descendingCutoffs[index]['designation'] = $(e.currentTarget).html();
-        this.saveCutoffs();
-    },
-
-    failLabel: function() {
-        if (this.descendingCutoffs.length === 1) return 'Fail';
-        else return 'F';
-    },
-    setFailLabel: function() {
-        this.$el.find('.grades .letter-grade').last().html(this.failLabel());
-    },
-    setTopGradeLabel: function() {
-        this.$el.find('.grades .letter-grade').first().html(this.descendingCutoffs[0]['designation']);
-    }
-
-});
-
-CMS.Views.Settings.GraderView = CMS.Views.ValidatingView.extend({
-    // Model class is CMS.Models.Settings.CourseGrader
-    events : {
-        "change input" : "updateModel",
-        "change textarea" : "updateModel",
-        "click .remove-grading-data" : "deleteModel"
-    },
-    initialize : function() {
-        this.model.on('error', this.handleValidationError, this);
-        this.selectorToField = _.invert(this.fieldToSelectorMap);
-        this.render();
-    },
-
-    render: function() {
-        return this;
-    },
-    fieldToSelectorMap : {
-        'type' : 'course-grading-assignment-name',
-        'short_label' : 'course-grading-assignment-shortname',
-        'min_count' : 'course-grading-assignment-totalassignments',
-        'drop_count' : 'course-grading-assignment-droppable',
-        'weight' : 'course-grading-assignment-gradeweight'
-    },
-    updateModel : function(event) {
-        // HACK to fix model sometimes losing its pointer to the collection [I think I fixed this but leaving
-        // this in out of paranoia. If this error ever happens, the user will get a warning that they cannot
-        // give 2 assignments the same name.]
-        if (!this.model.collection) {
-            this.model.collection = this.collection;
-        }
-
-        switch (event.currentTarget.id) {
-        case 'course-grading-assignment-totalassignments':
-            this.$el.find('#course-grading-assignment-droppable').attr('max', $(event.currentTarget).val());
-            this.saveIfChanged(event);
-            break;
-        case 'course-grading-assignment-name':
-            var oldName = this.model.get('type');
-            if (this.saveIfChanged(event) && !_.isEmpty(oldName)) {
-                // overload the error display logic
-                this._cacheValidationErrors.push(event.currentTarget);
-                $(event.currentTarget).parent().append(
-                        this.errorTemplate({message : 'For grading to work, you must change all "' + oldName +
-                            '" subsections to "' + this.model.get('type') + '".'}));
-            }
-            break;
-        default:
-            this.saveIfChanged(event);
-        break;
-        }
-    },
-    deleteModel : function(e) {
-        this.model.destroy(
-                { error : CMS.ServerError});
-        e.preventDefault();
-    }
-
-});
-=======
                     if (cachethis.model.get(field) != newVal) cachethis.model.save(field, newVal);
                 }
             });
@@ -787,4 +190,3 @@
     }
 
 });
->>>>>>> 94a28f60
