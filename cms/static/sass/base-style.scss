// studio - css architecture
// ====================

// bourbon libs and resets
@import 'bourbon/bourbon';
@import 'bourbon/addons/button';
@import "variables";
@import 'vendor/normalize';
@import 'reset';

// utilities
@import 'variables';
@import 'mixins';
@import 'cms_mixins';

// assets
@import 'assets/fonts';
@import 'assets/graphics';
@import 'assets/keyframes';

// base
@import 'base';

// elements
@import 'elements/header';
@import 'elements/footer';
@import 'elements/navigation';
@import 'elements/forms';
@import 'elements/modal';
@import 'elements/alerts';
@import 'elements/jquery-ui-calendar';

// specific views
@import 'views/account';
@import 'views/assets';
@import 'views/updates';
@import 'views/dashboard';
@import 'views/export';
@import 'views/index';
@import 'views/import';
@import 'views/outline';
@import 'views/settings';
@import 'views/static-pages';
@import 'views/subsection';
@import 'views/unit';
@import 'views/users';

<<<<<<< HEAD
@import "fonts";
@import "cms_mixins";
@import "extends";
@import "base";
@import "header";
@import "footer";
@import "dashboard";
@import "courseware";
@import "subsection";
@import "unit";
@import "assets";
@import "static-pages";
@import "users";
@import "import";
@import "export";
@import "settings";
@import "course-info";
@import "landing";
@import "graphics";
@import "modal";
@import "alerts";
@import "login";
@import "account";
@import "index";
@import 'jquery-ui-calendar';

@import 'content-types';
=======
@import 'assets/content-types';
>>>>>>> 25ceea17

// xblock-related
@import 'module/module-styles.scss';
@import 'descriptor/module-styles.scss';<|MERGE_RESOLUTION|>--- conflicted
+++ resolved
@@ -45,37 +45,7 @@
 @import 'views/unit';
 @import 'views/users';
 
-<<<<<<< HEAD
-@import "fonts";
-@import "cms_mixins";
-@import "extends";
-@import "base";
-@import "header";
-@import "footer";
-@import "dashboard";
-@import "courseware";
-@import "subsection";
-@import "unit";
-@import "assets";
-@import "static-pages";
-@import "users";
-@import "import";
-@import "export";
-@import "settings";
-@import "course-info";
-@import "landing";
-@import "graphics";
-@import "modal";
-@import "alerts";
-@import "login";
-@import "account";
-@import "index";
-@import 'jquery-ui-calendar';
-
-@import 'content-types';
-=======
 @import 'assets/content-types';
->>>>>>> 25ceea17
 
 // xblock-related
 @import 'module/module-styles.scss';
